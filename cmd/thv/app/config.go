--- conflicted
+++ resolved
@@ -116,7 +116,10 @@
 }
 
 var (
-<<<<<<< HEAD
+	allowPrivateRegistryIp bool
+)
+
+var (
 	resetServerArgsAll bool
 )
 
@@ -146,11 +149,6 @@
 	},
 }
 
-=======
-	allowPrivateRegistryIp bool
-)
-
->>>>>>> 8188fcbe
 func init() {
 	// Add config command to root command
 	rootCmd.AddCommand(configCmd)
@@ -172,17 +170,10 @@
 	)
 	configCmd.AddCommand(getRegistryURLCmd)
 	configCmd.AddCommand(unsetRegistryURLCmd)
-<<<<<<< HEAD
 	configCmd.AddCommand(resetServerArgsCmd)
 
 	resetServerArgsCmd.Flags().BoolVarP(&resetServerArgsAll, "all", "a", false,
 		"Reset arguments for all MCP servers")
-}
-
-func autoDiscoveryCmdFunc(cmd *cobra.Command, args []string) error {
-	value := args[0]
-=======
->>>>>>> 8188fcbe
 
 	// Add OTEL parent command to config
 	configCmd.AddCommand(OtelCmd)
