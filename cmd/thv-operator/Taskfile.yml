--- conflicted
+++ resolved
@@ -100,7 +100,6 @@
       - kind load docker-image {{.OPERATOR_IMAGE}}
       - echo "Loading toolhive image {{.TOOLHIVE_IMAGE}} into kind..."
       - kind load docker-image {{.TOOLHIVE_IMAGE}}
-<<<<<<< HEAD
       - |
         helm upgrade --install toolhive-operator deploy/charts/operator \
         --set operator.image={{.OPERATOR_IMAGE}} \
@@ -108,12 +107,6 @@
         --namespace toolhive-system \
         --create-namespace \
         --kubeconfig kconfig.yaml
-=======
-      - kubectl apply -f deploy/operator/namespace.yaml --kubeconfig kconfig.yaml
-      - kubectl apply -f deploy/operator/rbac.yaml --kubeconfig kconfig.yaml
-      - kubectl apply -f deploy/operator/toolhive_rbac.yaml --kubeconfig kconfig.yaml
-      - kubectl apply -f <(KO_DOCKER_REPO=kind.local ko resolve -B -f deploy/operator/operator_local.yaml) --kubeconfig kconfig.yaml
->>>>>>> a4f75c6c
 
   operator-undeploy:
     desc: Undeploy operator from the K8s cluster
